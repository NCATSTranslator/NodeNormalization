# Byte-compiled / optimized / DLL files
__pycache__/
*.py[cod]
*$py.class

# C extensions
*.so

# Distribution / packaging
.Python
build/
develop-eggs/
dist/
downloads/
eggs/
.eggs/
lib/
lib64/
parts/
sdist/
var/
wheels/
pip-wheel-metadata/
share/python-wheels/
*.egg-info/
.installed.cfg
*.egg
MANIFEST

# PyInstaller
#  Usually these files are written by a python script from a template
#  before PyInstaller builds the exe, so as to inject date/other infos into it.
*.manifest
*.spec

# Installer logs
pip-log.txt
pip-delete-this-directory.txt

# Unit test / coverage reports
htmlcov/
.tox/
.nox/
.coverage
.coverage.*
.cache
nosetests.xml
coverage.xml
*.cover
*.py,cover
.hypothesis/
.pytest_cache/

# Translations
*.mo
*.pot

# Django stuff:
*.log
local_settings.py
db.sqlite3
db.sqlite3-journal

# Flask stuff:
instance/
.webassets-cache

# Scrapy stuff:
.scrapy

# Sphinx documentation
docs/_build/

# PyBuilder
target/

# Jupyter Notebook
.ipynb_checkpoints

# IPython
profile_default/
ipython_config.py

# pyenv
.python-version

# pipenv
#   According to pypa/pipenv#598, it is recommended to include Pipfile.lock in version control.
#   However, in case of collaboration, if having platform-specific dependencies or dependencies
#   having no cross-platform support, pipenv may install dependencies that don't work, or not
#   install all needed dependencies.
#Pipfile.lock

# PEP 582; used by e.g. github.com/David-OConnor/pyflow
__pypackages__/

# Celery stuff
celerybeat-schedule
celerybeat.pid

# SageMath parsed files
*.sage.py

# Environments
.env
.venv
env/
venv/
ENV/
env.bak/
venv.bak/

# Spyder project settings
.spyderproject
.spyproject

# Rope project settings
.ropeproject

# mkdocs documentation
/site

# mypy
.mypy_cache/
.dmypy.json
dmypy.json

# Pyre type checker
.pyre/

<<<<<<< HEAD
=======
# intellij
>>>>>>> 2f08a2d8
.idea<|MERGE_RESOLUTION|>--- conflicted
+++ resolved
@@ -128,8 +128,5 @@
 # Pyre type checker
 .pyre/
 
-<<<<<<< HEAD
-=======
 # intellij
->>>>>>> 2f08a2d8
 .idea