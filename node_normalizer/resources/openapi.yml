--- conflicted
+++ resolved
@@ -27,11 +27,8 @@
 servers:
   - description: Default server
     url: https://nodenormalization-sri.renci.org/
-<<<<<<< HEAD
-=======
 tags:
   - name: translator
->>>>>>> 8de4942b
 paths:
   /get_curie_prefixes:
     get:
