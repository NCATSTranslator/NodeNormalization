"""FastAPI server."""
import asyncio
import os
import traceback

from pathlib import Path
from typing import List, Optional, Dict
from fastapi.middleware.cors import CORSMiddleware
import requests
from requests.adapters import HTTPAdapter, Retry
import fastapi
from fastapi import FastAPI, HTTPException
import reasoner_pydantic
from bmt import Toolkit
from starlette.responses import JSONResponse

from .loader import NodeLoader
from .apidocs import get_app_info, construct_open_api_schema
from .model import (
    SemanticTypes,
    CuriePivot,
    CurieList,
    SemanticTypesInput,
    ConflationList,
)
from .normalizer import get_normalized_nodes, get_curie_prefixes, normalize_message
from .redis_adapter import RedisConnectionFactory
from .util import LoggingUtil

logger = LoggingUtil.init_logging()

# Some metadata not implemented see
# https://github.com/tiangolo/fastapi/pull/1812
app = FastAPI(**get_app_info())

app.add_middleware(
    CORSMiddleware,
    allow_origins=['*'],
    allow_credentials=True,
    allow_methods=["*"],
    allow_headers=["*"],
)

loader = NodeLoader()

redis_host = os.environ.get("REDIS_HOST", loader.get_config()["redis_host"])
redis_port = os.environ.get("REDIS_PORT", loader.get_config()["redis_port"])
TRAPI_VERSION = os.environ.get("TRAPI_VERSION", "1.3")

async_query_tasks = set()


@app.on_event("startup")
async def startup_event():
    """
    Start up Redis connection
    """
    redis_config_file = Path(__file__).parent.parent / "redis_config.yaml"
    connection_factory = await RedisConnectionFactory.create_connection_pool(redis_config_file)
    app.state.redis_connection0 = connection_factory.get_connection(connection_id="eq_id_to_id_db")
    app.state.redis_connection1 = connection_factory.get_connection(connection_id="id_to_eqids_db")
    app.state.redis_connection2 = connection_factory.get_connection(connection_id="id_to_type_db")
    app.state.redis_connection3 = connection_factory.get_connection(connection_id="curie_to_bl_type_db")
    app.state.redis_connection4 = connection_factory.get_connection(connection_id="info_content_db")
    app.state.redis_connection5 = connection_factory.get_connection(connection_id="gene_protein_db")
    app.state.redis_connection6 = connection_factory.get_connection(connection_id="chemical_drug_db")
    app.state.toolkit = Toolkit()
    app.state.ancestor_map = {}


@app.on_event("shutdown")
async def shutdown_event():
    """
    Shut down Redis connection
    """
    app.state.redis_connection0.close()
    await app.state.redis_connection0.wait_closed()
    app.state.redis_connection1.close()
    await app.state.redis_connection1.wait_closed()
    app.state.redis_connection2.close()
    await app.state.redis_connection2.wait_closed()
    app.state.redis_connection3.close()
    await app.state.redis_connection3.wait_closed()
    app.state.redis_connection4.close()
    await app.state.redis_connection4.wait_closed()
    app.state.redis_connection5.close()
    await app.state.redis_connection5.wait_closed()
    app.state.redis_connection6.close()
    await app.state.redis_connection6.wait_closed()


@app.post(
    "/query",
    summary="Normalizes a TRAPI response object",
    description="Returns the response object with a merged knowledge graph and query graph bindings",
    response_model=reasoner_pydantic.Query,
    response_model_exclude_none=True,
    response_model_exclude_unset=True
)
async def query(query: reasoner_pydantic.Query) -> reasoner_pydantic.Query:
    """
    Normalizes a TRAPI compliant knowledge graph
    """
    query.message = await normalize_message(app, query.message)
    return query


@app.post(
    "/asyncquery",
    summary="Normalizes a TRAPI response object",
    description="Returns the response object with a merged knowledge graph and query graph bindings",
)
async def async_query(async_query: reasoner_pydantic.AsyncQuery):
    """
    Normalizes a TRAPI compliant knowledge graph
    """
    # need a strong reference to task such that GC doesn't remove it mid execution...https://docs.python.org/3/library/asyncio-task.html#creating-tasks
    task = asyncio.create_task(async_query_task(async_query))
    async_query_tasks.add(task)
    task.add_done_callback(async_query_tasks.discard)

    return JSONResponse(content={"description": f"Query commenced. Will send result to {async_query.callback}"}, status_code=200)


async def async_query_task(async_query: reasoner_pydantic.AsyncQuery):
    try:
        async_query.message = await normalize_message(app, async_query.message)
        session = requests.Session()
        retries = Retry(
            total=3,
            backoff_factor=3,
            status_forcelist=[429, 500, 502, 503, 504],
            method_whitelist=[
                "HEAD",
                "GET",
                "PUT",
                "DELETE",
                "OPTIONS",
                "TRACE",
                "POST",
            ],
        )
        session.mount("http://", HTTPAdapter(max_retries=retries))
        session.mount("https://", HTTPAdapter(max_retries=retries))
        logger.info(f"sending callback to: {async_query.callback}")

        post_response = session.post(
            url=async_query.callback,
            headers={"Content-Type": "application/json", "Accept": "application/json"},
            data=async_query.json(),
        )
        logger.info(f"async_query post status code: {post_response.status_code}")
    except BaseException as e:
        logger.exception(e)


@app.get(
    "/get_allowed_conflations",
    summary="Get the available conflations",
    description="The returned strings can be included in an option to /get_normalized_nodes",
)
async def get_conflations() -> ConflationList:
    """
    Get implemented conflations
    """
    # TODO: build from config instead of hard-coding.
    conflations = ConflationList(conflations=["GeneProtein"])

    return conflations


@app.get(
    "/get_normalized_nodes",
    summary="Get the equivalent identifiers and semantic types for the curie(s) entered.",
    description="Returns the equivalent identifiers and semantic types for the curie(s)",
)
async def get_normalized_node_handler(
    curie: List[str] = fastapi.Query(
        [],
        description="List of curies to normalize",
        example=["MESH:D014867", "NCIT:C34373"],
        min_items=1,
    ),
<<<<<<< HEAD
    conflate: bool = fastapi.Query(True, description="Whether to apply gene/protein conflation"),
    drug_chemical_conflate: bool = fastapi.Query(False, description="Whether to apply drug/chemical conflation")
=======
    conflate: bool = fastapi.Query(True, description="Whether to apply conflation"),
    description: bool = fastapi.Query(False, description="Whether to return curie descriptions when possible"),
>>>>>>> 7363d171
):
    """
    Get value(s) for key(s) using redis MGET
    """
    # no_conflate = request.args.get('dontconflate',['GeneProtein'])
<<<<<<< HEAD
    normalized_nodes = await get_normalized_nodes(app, curie, conflate, drug_chemical_conflate)
=======
    normalized_nodes = await get_normalized_nodes(app, curie, conflate, include_descriptions= description)
>>>>>>> 7363d171

    # If curie contains at least one entry, then the only way normalized_nodes could be blank
    # would be if an error occurred during processing.
    if not normalized_nodes:
        raise HTTPException(detail="Error occurred during processing.", status_code=500)

    return normalized_nodes


@app.post(
    "/get_normalized_nodes",
    summary="Get the equivalent identifiers and semantic types for the curie(s) entered.",
    description="Returns the equivalent identifiers and semantic types for the curie(s). Use the `conflate` flag to choose whether to apply conflation.",
)
async def get_normalized_node_handler(curies: CurieList):
    """
    Get value(s) for key(s) using redis MGET
    """
<<<<<<< HEAD
    normalized_nodes = await get_normalized_nodes(app, curies.curies, curies.conflate, curies.drug_chemical_conflate)
=======
    normalized_nodes = await get_normalized_nodes(app, curies.curies, curies.conflate, curies.description)
>>>>>>> 7363d171

    # If curies.curies contains at least one entry, then the only way normalized_nodes could be blank
    # would be if an error occurred during processing.
    if not normalized_nodes:
        raise HTTPException(detail="Error occurred during processing.", status_code=500)

    return normalized_nodes


@app.get(
    "/get_semantic_types",
    response_model=SemanticTypes,
    summary="Return a list of BioLink semantic types for which normalization has been attempted.",
    description="Returns a distinct set of the semantic types discovered in the compendium data.",
)
async def get_semantic_types_handler() -> SemanticTypes:
    # look for all biolink semantic types
    types = await app.state.redis_connection3.lrange("semantic_types", 0, -1, encoding="utf-8")

    # did we get any data
    if not types:
        raise HTTPException(detail="No semantic types discovered.", status_code=404)

    # get the distinct list of Biolink model types in the correct format
    # https://github.com/TranslatorSRI/NodeNormalization/issues/29
    ret_val = SemanticTypes(semantic_types={"types": types})

    # return the data to the caller
    return ret_val


@app.get(
    "/get_curie_prefixes",
    response_model=Dict[str, CuriePivot],
    summary="Return the number of times each CURIE prefix appears in an equivalent identifier for a semantic type",
    description="Returns the curies and their hit count for a semantic type(s).",
)
async def get_curie_prefixes_handler(
    semantic_type: Optional[List[str]] = fastapi.Query([], description="e.g. chemical_substance, anatomical_entity")
) -> Dict[str, CuriePivot]:
    return await get_curie_prefixes(app, semantic_type)


@app.post(
    "/get_curie_prefixes",
    response_model=Dict[str, CuriePivot],
    summary="Return the number of times each CURIE prefix appears in an equivalent identifier for a semantic type",
    description="Returns the curies and their hit count for a semantic type(s).",
)
async def get_curie_prefixes_handler(
    semantic_types: SemanticTypesInput,
) -> Dict[str, CuriePivot]:
    return await get_curie_prefixes(app, semantic_types.semantic_types)


# Override open api schema with custom schema
app.openapi_schema = construct_open_api_schema(app)<|MERGE_RESOLUTION|>--- conflicted
+++ resolved
@@ -181,23 +181,15 @@
         example=["MESH:D014867", "NCIT:C34373"],
         min_items=1,
     ),
-<<<<<<< HEAD
     conflate: bool = fastapi.Query(True, description="Whether to apply gene/protein conflation"),
-    drug_chemical_conflate: bool = fastapi.Query(False, description="Whether to apply drug/chemical conflation")
-=======
-    conflate: bool = fastapi.Query(True, description="Whether to apply conflation"),
-    description: bool = fastapi.Query(False, description="Whether to return curie descriptions when possible"),
->>>>>>> 7363d171
+    drug_chemical_conflate: bool = fastapi.Query(False, description="Whether to apply drug/chemical conflation"),
+    description: bool = fastapi.Query(False, description="Whether to return curie descriptions when possible")
 ):
     """
     Get value(s) for key(s) using redis MGET
     """
     # no_conflate = request.args.get('dontconflate',['GeneProtein'])
-<<<<<<< HEAD
-    normalized_nodes = await get_normalized_nodes(app, curie, conflate, drug_chemical_conflate)
-=======
-    normalized_nodes = await get_normalized_nodes(app, curie, conflate, include_descriptions= description)
->>>>>>> 7363d171
+    normalized_nodes = await get_normalized_nodes(app, curie, conflate, drug_chemical_conflate, include_descriptions=description)
 
     # If curie contains at least one entry, then the only way normalized_nodes could be blank
     # would be if an error occurred during processing.
@@ -216,11 +208,7 @@
     """
     Get value(s) for key(s) using redis MGET
     """
-<<<<<<< HEAD
-    normalized_nodes = await get_normalized_nodes(app, curies.curies, curies.conflate, curies.drug_chemical_conflate)
-=======
-    normalized_nodes = await get_normalized_nodes(app, curies.curies, curies.conflate, curies.description)
->>>>>>> 7363d171
+    normalized_nodes = await get_normalized_nodes(app, curies.curies, curies.conflate, curies.drug_chemical_conflate, curies.description)
 
     # If curies.curies contains at least one entry, then the only way normalized_nodes could be blank
     # would be if an error occurred during processing.
