--- conflicted
+++ resolved
@@ -3,11 +3,7 @@
 
 setup(
     name='NodeNormalization',
-<<<<<<< HEAD
-    version='1.1.2',
-=======
     version='1.1.3',
->>>>>>> dd6918fa
     author='Patrick Wang',
     author_email='patrick@covar.com',
     url='https://github.com/patrickkwang/r3',
