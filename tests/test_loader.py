--- conflicted
+++ resolved
@@ -1,28 +1,21 @@
 import asyncio
 import json
 import logging
-import os
 from pathlib import Path
 
 import nn_io_rs
-import numpy
-import pytest
-import sssom
 from sssom.parsers import parse_sssom_table
 
 from node_normalizer.loader import NodeLoader
 
+logger = logging.getLogger()
+
 good_sssom = Path(__file__).parent / "resources" / "Cell.sssom.tsv"
 good_cell_json = Path(__file__).parent / "resources" / "Cell.json"
+
+
 good_json = Path(__file__).parent / "resources" / "datafile.json"
 bad_json = Path(__file__).parent / "resources" / "datafile_with_errors.json"
-
-<<<<<<< HEAD
-logger = logging.getLogger()
-=======
-good_json = Path(__file__).parent / "resources" / "datafile.json"
-bad_json = Path(__file__).parent / "resources" / "datafile_with_errors.json"
->>>>>>> 2f08a2d8
 
 
 def test_nn_load():
@@ -30,10 +23,6 @@
     node_loader._test_mode = 1
     assert asyncio.run(node_loader.load_compendium(str(good_json), 5))
 
-<<<<<<< HEAD
-=======
-    assert node_loader.load_compendium(good_json, 5)
->>>>>>> 2f08a2d8
 
 def test_nn_cell_load():
     node_loader: NodeLoader = NodeLoader()
@@ -50,14 +39,6 @@
 
 def test_deserialize_sssom():
     mapping_set_data_frame = parse_sssom_table(file_path=good_sssom)
-    # group = mapping_set_data_frame.df.groupby(["subject_id", "subject_category"])
-    #
-    # for (subject_id, subject_category), entries in group:
-    #     logger.info(f"subject_id: {subject_id}, subject_category: {subject_category}")
-    #
-    #     for (subject_label, object_id, object_label) in entries[["subject_label", "object_id", "object_label"]].values:
-    #         logger.info(f"subject_label: {subject_label}, object_id: {object_id}, object_label: {object_label}")
-
     group = mapping_set_data_frame.df.groupby(["subject_category", "subject_id", "subject_label"])
 
     for (subject_category, subject_id, subject_label), entries in group:
@@ -87,8 +68,8 @@
 
 
 def test_nn_sssom_converter():
-    logger.info(nn_io_rs.sssom_to_legacy_format(str(good_sssom)))
-    assert True
+    entries = nn_io_rs.sssom_to_legacy_format(str(good_sssom))
+    assert type(entries) == list and len(entries) > 8000 and json.loads(entries[0])["type"] == "biolink:Cell"
 
 
 def test_nn_record_validation():
@@ -97,9 +78,4 @@
     assert ret_val
 
     ret_val = node_loader.validate_compendia(bad_json)
-<<<<<<< HEAD
-    assert not ret_val
-=======
-
-    assert not ret_val
->>>>>>> 2f08a2d8
+    assert not ret_val